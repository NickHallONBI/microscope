--- conflicted
+++ resolved
@@ -56,13 +56,9 @@
         if not mro.open(self._status):
             self._raise_status(mro.open)
 
-<<<<<<< HEAD
         ## super class needs this, but maybe it should be calling the
         ## property directly?
         self._n_actuators = mro.NB_COMMAND_VALUES
-
-=======
->>>>>>> bd4280ab
     @property
     def n_actuators(self):
         return mro.NB_COMMAND_VALUES
