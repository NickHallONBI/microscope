--- conflicted
+++ resolved
@@ -553,10 +553,7 @@
         """Put data and timestamp into dispatch buffer with target dispatch client."""
         self._dispatch_buffer.put((self._client, data, timestamp))
 
-<<<<<<< HEAD
-=======
     @Pyro4.expose
->>>>>>> 734d5d9f
     def set_client(self, new_client):
         """Set up a connection to our client.
 
@@ -570,11 +567,7 @@
         and remove only that caller from the client stack.
         """
         if new_client is not None:
-<<<<<<< HEAD
-            if isinstance(new_client, (string_types, Pyro4.core.URI)):
-=======
             if isinstance(new_client, string_types):
->>>>>>> 734d5d9f
                 self._client = Pyro4.Proxy(new_client)
             else:
                 self._client = new_client
@@ -597,10 +590,7 @@
         """A passthrough for compatibility."""
         self.set_client(client_uri)
 
-<<<<<<< HEAD
-=======
     @Pyro4.expose
->>>>>>> 734d5d9f
     def grab_next_data(self, soft_trigger=True):
             """Returns results from next trigger via a direct call.
 
@@ -620,10 +610,7 @@
             return self._new_data
 
     # noinspection PyPep8Naming
-<<<<<<< HEAD
-=======
     @Pyro4.expose
->>>>>>> 734d5d9f
     def receiveData(self, data, timestamp):
         """Unblocks grab_next_frame so it can return."""
         with self._new_data_condition:
