--- conflicted
+++ resolved
@@ -138,16 +138,6 @@
         elif trig == 'XI_TRG_EDGE_RISING':
             return devices.TRIGGER_BEFORE
 
-<<<<<<< HEAD
-    def set_trigger_type(self, trigger):
-        if (trigger == devices.TRIGGER_SOFT):
-            self.handle.set_trigger_source(XI_TG_SOURCE['Xi_TRG_SOFTWARE'])
-        elif (trigger == devices.TRIGGER_BEFORE):
-            self.handle.set_trigger_source(XI_TG_SOURCE['Xi_TRG_EDGE_RISING'])
-            #define digial input mode of trigger
-            self.handle.set_gpi_selector(1)
-            self.handle.set_gpi_mode(XI_GPI_TRIGGER)
-=======
     def set_trigger_source(self, trig):
         _logger.info("Set trigger source %s", trig)
         reenable = False
@@ -182,7 +172,6 @@
         _logger.info("GPI Mode %s", self._handle.get_gpi_mode())
 
         return
->>>>>>> d936aa9a
 
     def soft_trigger(self):
         _logger.info('Soft trigger received; self._acquiring is %s.',
